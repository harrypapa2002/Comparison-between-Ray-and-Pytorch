import json
import ray
import pandas as pd
import numpy as np
import time
from sklearn.cluster import KMeans
from sklearn.metrics import silhouette_score
import folium
import argparse
import os
from pyarrow.fs import HadoopFileSystem
import pyarrow.csv as pv
import logging

# Configure logging
logging.basicConfig(level=logging.INFO, format='%(asctime)s %(levelname)s:%(message)s')

def ensure_directories():
    """
    Ensures the results and maps directories exist.
    """
    os.makedirs("results", exist_ok=True)
    os.makedirs("maps", exist_ok=True)


def convert_to_unix(s):
    """
    Converts a datetime string to a Unix timestamp.
    """
    return time.mktime(pd.to_datetime(s, format="%Y-%m-%d %H:%M:%S").timetuple())


@ray.remote
def preprocess_data(df):
    """
    Preprocesses the DataFrame by converting datetime fields to Unix timestamps,
    calculating trip times and speed, and removing outliers.
    """
    try:
        df['pickup_unix'] = df['tpep_pickup_datetime'].map(convert_to_unix)
        df['dropoff_unix'] = df['tpep_dropoff_datetime'].map(convert_to_unix)
        df['trip_times'] = (df['dropoff_unix'] - df['pickup_unix']) / 60  # Trip time in minutes
        df['Speed'] = 60 * (df['trip_distance'] / df['trip_times'])  # Speed in mph
        df_cleaned = remove_outliers(df)
        return df_cleaned
    except Exception as e:
        logging.error(f"Preprocessing error: {e}")
        return pd.DataFrame()


def remove_outliers(df):
    """
    Removes outliers based on predefined criteria and selects relevant columns.
    """
    try:
        df = df[
            ((df.dropoff_longitude >= -74.15) & (df.dropoff_longitude <= -73.7004) &
             (df.dropoff_latitude >= 40.5774) & (df.dropoff_latitude <= 40.9176)) &
            ((df.pickup_longitude >= -74.15) & (df.pickup_longitude <= -73.7004) &
             (df.pickup_latitude >= 40.5774) & (df.pickup_latitude <= 40.9176)) &
            (df.trip_times > 0) & (df.trip_times < 720) &  # Trip times between 0 and 720 minutes
            (df.trip_distance > 0) & (df.trip_distance < 23) &  # Trip distance between 0 and 23 miles
            (df.Speed <= 45.31) & (df.Speed >= 0) &  # Speed between 0 and 45.31 mph
            (df.total_amount < 1000) & (df.total_amount > 0)  # Total amount between $0 and $1000
        ]
        return df[['pickup_latitude', 'pickup_longitude']]
    except Exception as e:
        logging.error(f"Outlier removal error: {e}")
        return pd.DataFrame()


@ray.remote
def kmeans_cluster(data_chunk, n_clusters):
    """
    Performs KMeans clustering on the provided data chunk.
    Returns cluster centers and silhouette score.
    """
    if data_chunk.empty:
        return {"cluster_data": None, "metrics": None}
    try:
        data_points = data_chunk.values
        kmeans = KMeans(n_clusters=n_clusters, random_state=42)
        labels = kmeans.fit_predict(data_points)
        silhouette = silhouette_score(data_points, labels) if len(set(labels)) > 1 else -1

        # Aggregate cluster data
        cluster_data = []
        for label in np.unique(labels):
            cluster_points = data_points[labels == label]
            center = cluster_points.mean(axis=0)
            cluster_data.append({
                "label": int(label),
                "size": int(len(cluster_points)),
                "center": center.tolist()
            })

        return {"cluster_data": cluster_data, "metrics": {"silhouette": float(silhouette)}}
    except Exception as e:
        logging.error(f"KMeans clustering error: {e}")
        return {"cluster_data": None, "metrics": None}


def aggregate_clusters(global_cluster_data, global_metrics, n_clusters):
    """
    Aggregates clustering results from all data chunks to form global clusters.
    """
    all_centers = []
    cluster_sizes = [0] * n_clusters
    silhouettes = []

    for batch_data, metrics in zip(global_cluster_data, global_metrics):
        if batch_data:
            for cluster in batch_data:
                all_centers.append(cluster["center"])
                cluster_sizes[cluster["label"]] += cluster["size"]
        if metrics:
            silhouettes.append(metrics["silhouette"])

    if not all_centers:
        return {}, cluster_sizes, -1

    all_centers = np.array(all_centers)
    kmeans = KMeans(n_clusters=n_clusters, random_state=42)
    global_labels = kmeans.fit_predict(all_centers)

    global_clusters = {label: [] for label in range(n_clusters)}
    for idx, label in enumerate(global_labels):
        global_clusters[label].append(all_centers[idx])

    final_clusters = {}
    for label, points in global_clusters.items():
        points = np.array(points)
        final_clusters[label] = {
            "size": int(len(points)),
            "center": points.mean(axis=0).tolist()
        }

    avg_silhouette = float(np.mean(silhouettes)) if silhouettes else -1
    return final_clusters, cluster_sizes, avg_silhouette


def plot_cluster_centers(cluster_centers, output_filename):
    """
    Plots cluster centers on a Folium map and saves it as an HTML file.
    """

    output_path = os.path.join("maps", output_filename)
    try:
        map_osm = folium.Map(location=[40.734695, -73.990372], zoom_start=12)
        for center in cluster_centers:
            folium.Marker(
                location=[center[0], center[1]],
                popup=f"Lat: {center[0]:.6f}, Lon: {center[1]:.6f}"
            ).add_to(map_osm)
        map_osm.save(output_path)
        logging.info(f"Map saved as '{output_path}'.")
    except Exception as e:
        logging.error(f"Error plotting cluster centers: {e}")


def process_files(file_paths, hdfs_host, hdfs_port, batch_size, n_clusters, output_file):
    """
    Processes multiple CSV files from HDFS: reads, preprocesses, clusters, and aggregates results.
    Concatenates all files before clustering.
    """
    ensure_directories()

    output_filepath = os.path.join("results", output_file)

    start_time = time.time()
    final_results = {
        "files_processed": len(file_paths),
        "execution_time": 0,
        "clustering_results": []
    }

    try:
        # Initialize HDFS filesystem connection
        hdfs = HadoopFileSystem(host=hdfs_host, port=hdfs_port)
        logging.info(f"Connected to HDFS at {hdfs_host}:{hdfs_port}.")
    except Exception as e:
        logging.error(f"Failed to connect to HDFS: {e}")
        return final_results, 0

    # List to hold all preprocess tasks
    preprocess_tasks = []

    for file_path in file_paths:
        try:
            if not file_path.startswith(f"hdfs://{hdfs_host}:{hdfs_port}"):
                file_path = f"hdfs://{hdfs_host}:{hdfs_port}/{file_path.lstrip('/')}"

            logging.info(f"Processing file: {file_path}")
            with hdfs.open_input_file(file_path) as file:
                read_options = pv.ReadOptions(block_size=batch_size)
                parse_options = pv.ParseOptions(delimiter=',')
                convert_options = pv.ConvertOptions(strings_can_be_null=True)

                # Create a CSV reader
                csv_reader = pv.open_csv(
                    file,
                    read_options=read_options,
                    parse_options=parse_options,
                    convert_options=convert_options
                )

                # Process each batch
                for batch in csv_reader:
                    df_chunk = batch.to_pandas()
                    preprocess_tasks.append(preprocess_data.remote(df_chunk))

        except Exception as e:
            logging.error(f"Error processing file {file_path}: {e}")
            continue

    if not preprocess_tasks:
        logging.error("No preprocessing tasks were created. Exiting.")
        return final_results, 0

    # Retrieve preprocessed data
    preprocessed_chunks = ray.get(preprocess_tasks)
    logging.info(f"Preprocessed {len(preprocessed_chunks)} chunks.")

    # Filter out empty DataFrames
    preprocessed_chunks = [chunk for chunk in preprocessed_chunks if not chunk.empty]

    if not preprocessed_chunks:
        logging.error("No data to process after preprocessing.")
        return final_results, 0

    # Concatenate all preprocessed data
    combined_df = pd.concat(preprocessed_chunks, ignore_index=True)
    logging.info(f"Combined DataFrame has {len(combined_df)} rows.")

    # Perform KMeans clustering on the combined data
    cluster_tasks = [kmeans_cluster.remote(chunk, n_clusters) for chunk in preprocessed_chunks]
    cluster_results = ray.get(cluster_tasks)

    # Aggregate cluster data and metrics
    global_cluster_data = [result["cluster_data"] for result in cluster_results if result["cluster_data"]]
    global_metrics = [result["metrics"] for result in cluster_results if result["metrics"]]
    aggregated_clusters, cluster_sizes, avg_silhouette = aggregate_clusters(global_cluster_data, global_metrics,
                                                                            n_clusters)

    # Store results
    final_results["clustering_results"].append({
        "files": [os.path.basename(fp) for fp in file_paths],
        "clusters": aggregated_clusters,
        "metrics": {"average_silhouette": avg_silhouette}
    })

    # Plot cluster centers
    cluster_centers = [cluster["center"] for cluster in aggregated_clusters.values()]
    plot_cluster_centers(cluster_centers, f"cluster_centers_{output_file}.html")

    end_time = time.time()
    final_results["execution_time"] = end_time - start_time

    # Append execution details to the output file with proper JSON serialization
    with open(output_filepath, 'w') as f:
        json.dump(final_results, f, indent=4, default=lambda o: int(o) if isinstance(o, np.integer)
                                               else float(o) if isinstance(o, np.floating)
                                               else o.tolist() if isinstance(o, np.ndarray)
                                               else o)
    logging.info(f"Results saved to {output_filepath}")


def main():
    """
    Main function to parse arguments and initiate processing.
    """
    parser = argparse.ArgumentParser(description='Ray-based KMeans clustering on HDFS CSV files.')
    parser.add_argument('--files', nargs='+', required=True, help='List of HDFS CSV files to process (e.g., hdfs:///data/nyc_taxi/yellow_tripdata_2015-01.csv)')
    parser.add_argument('--hdfs_host', type=str, default="namenode", help='HDFS Namenode host')
    parser.add_argument('--hdfs_port', type=int, default=9000, help='HDFS Namenode port')
<<<<<<< HEAD
    parser.add_argument('--block_size', type=int, default=20* 1024 * 1024, help='Block size for reading CSV files')
=======
    parser.add_argument('--batch_size', type=int, default=20 * 1024 * 1024, help='Batch size in bytes')
>>>>>>> fbeadbf6
    parser.add_argument('--n_clusters', type=int, default=40, help='Number of clusters for KMeans')
    parser.add_argument('--output', type=str, default='ray_results.json', help='Output file to store execution results')
    args = parser.parse_args()

    ray.init(
        ignore_reinit_error=True
    )

    logging.info("Ray initialized")

    logging.info("Starting Ray-based KMeans clustering.")

    process_files(
        file_paths=args.files,
        hdfs_host=args.hdfs_host,
        hdfs_port=args.hdfs_port,
        batch_size=args.batch_size,
        n_clusters=args.n_clusters,
        output_file=args.output
    )

    logging.info("Clustering process completed.")
    print(f"Results stored in {args.output}")


if __name__ == "__main__":
    main()<|MERGE_RESOLUTION|>--- conflicted
+++ resolved
@@ -273,11 +273,7 @@
     parser.add_argument('--files', nargs='+', required=True, help='List of HDFS CSV files to process (e.g., hdfs:///data/nyc_taxi/yellow_tripdata_2015-01.csv)')
     parser.add_argument('--hdfs_host', type=str, default="namenode", help='HDFS Namenode host')
     parser.add_argument('--hdfs_port', type=int, default=9000, help='HDFS Namenode port')
-<<<<<<< HEAD
-    parser.add_argument('--block_size', type=int, default=20* 1024 * 1024, help='Block size for reading CSV files')
-=======
     parser.add_argument('--batch_size', type=int, default=20 * 1024 * 1024, help='Batch size in bytes')
->>>>>>> fbeadbf6
     parser.add_argument('--n_clusters', type=int, default=40, help='Number of clusters for KMeans')
     parser.add_argument('--output', type=str, default='ray_results.json', help='Output file to store execution results')
     args = parser.parse_args()
